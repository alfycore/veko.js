--- conflicted
+++ resolved
@@ -1,11 +1,7 @@
 {
   "name": "express",
   "description": "Fast, unopinionated, minimalist web framework",
-<<<<<<< HEAD
   "version": "5.0.0-alpha.2",
-=======
-  "version": "4.14.1",
->>>>>>> 0437c513
   "author": "TJ Holowaychuk <tj@vision-media.ca>",
   "contributors": [
     "Aaron Heckmann <aaron.heckmann+github@gmail.com>",
@@ -32,13 +28,8 @@
   ],
   "dependencies": {
     "accepts": "~1.3.3",
-<<<<<<< HEAD
     "array-flatten": "2.0.0",
-    "content-disposition": "0.5.1",
-=======
-    "array-flatten": "1.1.1",
     "content-disposition": "0.5.2",
->>>>>>> 0437c513
     "content-type": "~1.0.2",
     "cookie": "0.3.1",
     "cookie-signature": "1.0.6",
@@ -58,16 +49,10 @@
     "proxy-addr": "~1.1.3",
     "qs": "6.2.0",
     "range-parser": "~1.2.0",
-<<<<<<< HEAD
     "router": "~1.1.3",
-    "send": "0.14.1",
-    "serve-static": "~1.11.1",
-    "type-is": "~1.6.13",
-=======
     "send": "0.14.2",
     "serve-static": "~1.11.2",
     "type-is": "~1.6.14",
->>>>>>> 0437c513
     "utils-merge": "1.0.0",
     "vary": "~1.1.0"
   },
