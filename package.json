--- conflicted
+++ resolved
@@ -1,12 +1,7 @@
 {
   "name": "express",
-<<<<<<< HEAD
   "description": "Fast, unopinionated, minimalist web framework",
   "version": "4.9.8",
-=======
-  "description": "Sinatra inspired web development framework",
-  "version": "3.18.1",
->>>>>>> 88dfd36e
   "author": "TJ Holowaychuk <tj@vision-media.ca>",
   "contributors": [
     "Aaron Heckmann <aaron.heckmann+github@gmail.com>",
@@ -32,26 +27,14 @@
     "api"
   ],
   "dependencies": {
-<<<<<<< HEAD
     "accepts": "~1.1.2",
     "content-disposition": "0.5.0",
-    "cookie-signature": "1.0.5",
-    "debug": "~2.0.0",
-    "depd": "0.4.5",
-    "escape-html": "1.0.1",
-    "etag": "~1.5.0",
-    "finalhandler": "0.3.2",
-=======
-    "basic-auth": "1.0.0",
-    "connect": "2.27.1",
-    "content-disposition": "0.5.0",
-    "commander": "1.3.2",
     "cookie-signature": "1.0.5",
     "debug": "~2.1.0",
     "depd": "~1.0.0",
     "escape-html": "1.0.1",
     "etag": "~1.5.0",
->>>>>>> 88dfd36e
+    "finalhandler": "0.3.2",
     "fresh": "0.2.4",
     "media-typer": "0.3.0",
     "methods": "1.1.0",
@@ -61,14 +44,9 @@
     "proxy-addr": "~1.0.3",
     "qs": "2.3.0",
     "range-parser": "~1.0.2",
-<<<<<<< HEAD
-    "send": "0.9.3",
+    "send": "0.10.1",
     "serve-static": "~1.7.1",
     "type-is": "~1.5.2",
-=======
-    "send": "0.10.1",
-    "utils-merge": "1.0.0",
->>>>>>> 88dfd36e
     "vary": "~1.0.0",
     "cookie": "0.1.2",
     "merge-descriptors": "0.0.2",
@@ -77,25 +55,17 @@
   "devDependencies": {
     "after": "0.8.1",
     "istanbul": "0.3.2",
-<<<<<<< HEAD
-    "mocha": "~1.21.5",
-    "should": "~4.0.4",
-    "supertest": "~0.14.0",
-    "ejs": "~1.0.0",
-    "marked": "0.3.2",
-=======
     "mocha": "~2.0.0",
     "should": "~4.1.0",
     "supertest": "~0.14.0",
     "ejs": "~1.0.0",
-    "jade": "~1.7.0",
->>>>>>> 88dfd36e
+    "marked": "0.3.2",
     "hjs": "~0.0.6",
     "body-parser": "~1.8.2",
     "connect-redis": "~2.1.0",
     "cookie-parser": "~1.3.3",
     "express-session": "~1.8.2",
-    "jade": "~1.6.0",
+    "jade": "~1.7.0",
     "method-override": "~2.2.0",
     "morgan": "~1.3.1",
     "multiparty": "~3.3.2",
@@ -109,16 +79,10 @@
     "History.md",
     "Readme.md",
     "index.js",
-    "bin/",
     "lib/"
   ],
   "scripts": {
-<<<<<<< HEAD
-    "prepublish": "npm prune",
     "test": "mocha --require test/support/env --reporter spec --bail --check-leaks test/ test/acceptance/",
-=======
-    "test": "mocha --require test/support/env --reporter dot --check-leaks test/ test/acceptance/",
->>>>>>> 88dfd36e
     "test-cov": "istanbul cover node_modules/mocha/bin/_mocha -- --require test/support/env --reporter dot --check-leaks test/ test/acceptance/",
     "test-tap": "mocha --require test/support/env --reporter tap --check-leaks test/ test/acceptance/",
     "test-travis": "istanbul cover node_modules/mocha/bin/_mocha --report lcovonly -- --require test/support/env --reporter spec --check-leaks test/ test/acceptance/"
