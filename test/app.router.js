--- conflicted
+++ resolved
@@ -6,11 +6,7 @@
 
 describe('app.router', function(){
   describe('methods supported', function(){
-<<<<<<< HEAD
-    methods.forEach(function(method){
-=======
     methods.concat('del').forEach(function(method){
->>>>>>> f7be983a
       if (method === 'connect') return;
 
       it('should include ' + method.toUpperCase(), function(done){
