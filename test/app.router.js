--- conflicted
+++ resolved
@@ -54,11 +54,7 @@
 
       it('should reject numbers for app.' + method, function(){
         var app = express();
-<<<<<<< HEAD
         assert.throws(app[method].bind(app, '/', 3), /argument handler must be a function/);
-=======
-        assert.throws(app[method].bind(app, '/', 3), /Number/)
->>>>>>> 3d7fce56
       })
     });
 
@@ -573,175 +569,6 @@
     .expect('users from 1 to 50', done);
   })
 
-<<<<<<< HEAD
-=======
-  describe('*', function(){
-    it('should capture everything', function (done) {
-      var app = express()
-
-      app.get('*', function (req, res) {
-        res.end(req.params[0])
-      })
-
-      request(app)
-      .get('/user/tobi.json')
-      .expect('/user/tobi.json', done)
-    })
-
-    it('should decode the capture', function (done) {
-      var app = express()
-
-      app.get('*', function (req, res) {
-        res.end(req.params[0])
-      })
-
-      request(app)
-      .get('/user/tobi%20and%20loki.json')
-      .expect('/user/tobi and loki.json', done)
-    })
-
-    it('should denote a greedy capture group', function(done){
-      var app = express();
-
-      app.get('/user/*.json', function(req, res){
-        res.end(req.params[0]);
-      });
-
-      request(app)
-      .get('/user/tj.json')
-      .expect('tj', done);
-    })
-
-    it('should work with several', function(done){
-      var app = express();
-
-      app.get('/api/*.*', function(req, res){
-        var resource = req.params[0]
-          , format = req.params[1];
-        res.end(resource + ' as ' + format);
-      });
-
-      request(app)
-      .get('/api/users/foo.bar.json')
-      .expect('users/foo.bar as json', done);
-    })
-
-    it('should work cross-segment', function(done){
-      var app = express();
-      var cb = after(2, done)
-
-      app.get('/api*', function(req, res){
-        res.send(req.params[0]);
-      });
-
-      request(app)
-        .get('/api')
-        .expect(200, '', cb)
-
-      request(app)
-        .get('/api/hey')
-        .expect(200, '/hey', cb)
-    })
-
-    it('should allow naming', function(done){
-      var app = express();
-
-      app.get('/api/:resource(*)', function(req, res){
-        var resource = req.params.resource;
-        res.end(resource);
-      });
-
-      request(app)
-      .get('/api/users/0.json')
-      .expect('users/0.json', done);
-    })
-
-    it('should not be greedy immediately after param', function(done){
-      var app = express();
-
-      app.get('/user/:user*', function(req, res){
-        res.end(req.params.user);
-      });
-
-      request(app)
-      .get('/user/122')
-      .expect('122', done);
-    })
-
-    it('should eat everything after /', function(done){
-      var app = express();
-
-      app.get('/user/:user*', function(req, res){
-        res.end(req.params.user);
-      });
-
-      request(app)
-      .get('/user/122/aaa')
-      .expect('122', done);
-    })
-
-    it('should span multiple segments', function(done){
-      var app = express();
-
-      app.get('/file/*', function(req, res){
-        res.end(req.params[0]);
-      });
-
-      request(app)
-      .get('/file/javascripts/jquery.js')
-      .expect('javascripts/jquery.js', done);
-    })
-
-    it('should be optional', function(done){
-      var app = express();
-
-      app.get('/file/*', function(req, res){
-        res.end(req.params[0]);
-      });
-
-      request(app)
-      .get('/file/')
-      .expect('', done);
-    })
-
-    it('should require a preceding /', function(done){
-      var app = express();
-
-      app.get('/file/*', function(req, res){
-        res.end(req.params[0]);
-      });
-
-      request(app)
-      .get('/file')
-      .expect(404, done);
-    })
-
-    it('should keep correct parameter indexes', function(done){
-      var app = express();
-
-      app.get('/*/user/:id', function (req, res) {
-        res.send(req.params);
-      });
-
-      request(app)
-      .get('/1/user/2')
-      .expect(200, '{"0":"1","id":"2"}', done);
-    })
-
-    it('should work within arrays', function(done){
-      var app = express();
-
-      app.get(['/user/:id', '/foo/*', '/:bar'], function (req, res) {
-        res.send(req.params.bar);
-      });
-
-      request(app)
-      .get('/test')
-      .expect(200, 'test', done);
-    })
-  })
-
->>>>>>> 3d7fce56
   describe(':name', function(){
     it('should denote a capture group', function(done){
       var app = express();
