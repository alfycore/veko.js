'use strict'

var assert = require('assert')
var express = require('../');
var request = require('supertest');

describe('exports', function(){
  it('should expose Router', function(){
    assert.strictEqual(typeof express.Router, 'function')
  })

  it('should expose json middleware', function () {
    assert.equal(typeof express.json, 'function')
    assert.equal(express.json.length, 1)
  })

  it('should expose raw middleware', function () {
    assert.equal(typeof express.raw, 'function')
    assert.equal(express.raw.length, 1)
  })

  it('should expose static middleware', function () {
    assert.equal(typeof express.static, 'function')
    assert.equal(express.static.length, 2)
  })

  it('should expose text middleware', function () {
    assert.equal(typeof express.text, 'function')
    assert.equal(express.text.length, 1)
  })

  it('should expose urlencoded middleware', function () {
    assert.equal(typeof express.urlencoded, 'function')
    assert.equal(express.urlencoded.length, 1)
  })

  it('should expose the application prototype', function(){
    assert.strictEqual(typeof express.application, 'object')
    assert.strictEqual(typeof express.application.set, 'function')
  })

  it('should expose the request prototype', function(){
    assert.strictEqual(typeof express.request, 'object')
    assert.strictEqual(typeof express.request.accepts, 'function')
  })

  it('should expose the response prototype', function(){
    assert.strictEqual(typeof express.response, 'object')
    assert.strictEqual(typeof express.response.send, 'function')
  })

  it('should permit modifying the .application prototype', function(){
    express.application.foo = function(){ return 'bar'; };
    assert.strictEqual(express().foo(), 'bar')
  })

  it('should permit modifying the .request prototype', function(done){
    express.request.foo = function(){ return 'bar'; };
    var app = express();

    app.use(function(req, res, next){
      res.end(req.foo());
    });

    request(app)
    .get('/')
    .expect('bar', done);
  })

  it('should permit modifying the .response prototype', function(done){
    express.response.foo = function(){ this.send('bar'); };
    var app = express();

    app.use(function(req, res, next){
      res.foo();
    });

    request(app)
    .get('/')
    .expect('bar', done);
  })
<<<<<<< HEAD
=======

  it('should throw on old middlewares', function(){
    assert.throws(function () { express.bodyParser() }, /Error:.*middleware.*bodyParser/)
    assert.throws(function () { express.limit() }, /Error:.*middleware.*limit/)
  })
>>>>>>> 084e3650
})<|MERGE_RESOLUTION|>--- conflicted
+++ resolved
@@ -79,12 +79,4 @@
     .get('/')
     .expect('bar', done);
   })
-<<<<<<< HEAD
-=======
-
-  it('should throw on old middlewares', function(){
-    assert.throws(function () { express.bodyParser() }, /Error:.*middleware.*bodyParser/)
-    assert.throws(function () { express.limit() }, /Error:.*middleware.*limit/)
-  })
->>>>>>> 084e3650
 })