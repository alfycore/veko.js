'use strict'

var express = require('../')
  , request = require('supertest');

describe('res', function(){
  describe('.clearCookie(name)', function(){
    it('should set a cookie passed expiry', function(done){
      var app = express();

      app.use(function(req, res){
        res.clearCookie('sid').end();
      });

      request(app)
      .get('/')
      .expect('Set-Cookie', 'sid=; Path=/; Expires=Thu, 01 Jan 1970 00:00:00 GMT')
      .expect(200, done)
    })
  })

  describe('.clearCookie(name, options)', function(){
    it('should set the given params', function(done){
      var app = express();

      app.use(function(req, res){
        res.clearCookie('sid', { path: '/admin' }).end();
      });

      request(app)
      .get('/')
      .expect('Set-Cookie', 'sid=; Path=/admin; Expires=Thu, 01 Jan 1970 00:00:00 GMT')
      .expect(200, done)
    })

<<<<<<< HEAD
    it('should set expires when passed', function(done) {
      var expiresAt = new Date()
      var app = express();

      app.use(function(req, res){
        res.clearCookie('sid', { expires: expiresAt }).end();
=======
    it('should ignore maxAge', function(done){
      var app = express();

      app.use(function(req, res){
        res.clearCookie('sid', { path: '/admin', maxAge: 1000 }).end();
>>>>>>> 82fc12a4
      });

      request(app)
      .get('/')
<<<<<<< HEAD
      .expect('Set-Cookie', 'sid=; Path=/; Expires=' + expiresAt.toUTCString() )
      .expect(200, done)
    })

    it('should set both maxAge and expires when passed', function(done) {
      var maxAgeInMs = 10000
      var expiresAt = new Date()
      var expectedExpires = new Date(expiresAt.getTime() + maxAgeInMs)
      var app = express();

      app.use(function(req, res){
        res.clearCookie('sid', { expires: expiresAt, maxAge: maxAgeInMs }).end();
=======
      .expect('Set-Cookie', 'sid=; Path=/admin; Expires=Thu, 01 Jan 1970 00:00:00 GMT')
      .expect(200, done)
    })

    it('should ignore user supplied expires param', function(done){
      var app = express();

      app.use(function(req, res){
        res.clearCookie('sid', { path: '/admin', expires: new Date() }).end();
>>>>>>> 82fc12a4
      });

      request(app)
      .get('/')
<<<<<<< HEAD
      // yes, this is the behavior. When we set a max-age, we also set expires to a date 10 sec ahead of expires
      // even if we set max-age only, we will also set an expires 10 sec in the future
      .expect('Set-Cookie', 'sid=; Max-Age=10; Path=/; Expires=' + expectedExpires.toUTCString())
=======
      .expect('Set-Cookie', 'sid=; Path=/admin; Expires=Thu, 01 Jan 1970 00:00:00 GMT')
>>>>>>> 82fc12a4
      .expect(200, done)
    })
  })
})<|MERGE_RESOLUTION|>--- conflicted
+++ resolved
@@ -33,38 +33,15 @@
       .expect(200, done)
     })
 
-<<<<<<< HEAD
-    it('should set expires when passed', function(done) {
-      var expiresAt = new Date()
-      var app = express();
-
-      app.use(function(req, res){
-        res.clearCookie('sid', { expires: expiresAt }).end();
-=======
     it('should ignore maxAge', function(done){
       var app = express();
 
       app.use(function(req, res){
         res.clearCookie('sid', { path: '/admin', maxAge: 1000 }).end();
->>>>>>> 82fc12a4
       });
 
       request(app)
       .get('/')
-<<<<<<< HEAD
-      .expect('Set-Cookie', 'sid=; Path=/; Expires=' + expiresAt.toUTCString() )
-      .expect(200, done)
-    })
-
-    it('should set both maxAge and expires when passed', function(done) {
-      var maxAgeInMs = 10000
-      var expiresAt = new Date()
-      var expectedExpires = new Date(expiresAt.getTime() + maxAgeInMs)
-      var app = express();
-
-      app.use(function(req, res){
-        res.clearCookie('sid', { expires: expiresAt, maxAge: maxAgeInMs }).end();
-=======
       .expect('Set-Cookie', 'sid=; Path=/admin; Expires=Thu, 01 Jan 1970 00:00:00 GMT')
       .expect(200, done)
     })
@@ -74,18 +51,11 @@
 
       app.use(function(req, res){
         res.clearCookie('sid', { path: '/admin', expires: new Date() }).end();
->>>>>>> 82fc12a4
       });
 
       request(app)
       .get('/')
-<<<<<<< HEAD
-      // yes, this is the behavior. When we set a max-age, we also set expires to a date 10 sec ahead of expires
-      // even if we set max-age only, we will also set an expires 10 sec in the future
-      .expect('Set-Cookie', 'sid=; Max-Age=10; Path=/; Expires=' + expectedExpires.toUTCString())
-=======
       .expect('Set-Cookie', 'sid=; Path=/admin; Expires=Thu, 01 Jan 1970 00:00:00 GMT')
->>>>>>> 82fc12a4
       .expect(200, done)
     })
   })
