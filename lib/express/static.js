--- conflicted
+++ resolved
@@ -12,7 +12,7 @@
     this.message = "`" + path + "' is not a valid path"
   }
 })  
-
+  
 var static_file_cache={};
   
 // --- File
@@ -41,52 +41,25 @@
    * @param  {Request} request
    * @api public
    */
+  
   send: function(request) {
     var file = this.path
-<<<<<<< HEAD
     if (  set('cache statics') && (content= static_file_cache[escape(file)]) ) {
-        this._sendBinaryContent(request, file, content);
+          request.contentType(file)
+          request.halt(200, content, 'binary')
     }
     else {
         var fileInstance= this;
-        path.exists(file, function(exists){
-          if (!exists) request.halt()
-          posix.stat(file).addCallback(function(stats){
-            if (!stats.isFile()) request.halt()
-            posix.cat(file, "binary").addCallback(function(content){
-              if( set('cache statics') ) {
-                  static_file_cache[escape(file)]= content;
-              }
-              fileInstance._sendBinaryContent(request, file, content);
-            })
-          })
-=======
-    path.exists(file, function(exists){
-      if (!exists) request.halt()
-      posix.stat(file).addCallback(function(stats){
-        if (!stats.isFile()) request.halt()
-        posix.cat(file, 'binary').addCallback(function(content){
-          request.contentType(file)
-          request.halt(200, content, 'binary')
->>>>>>> 3777bfdc
-        })
-    }
-  },
-   /** 
-    * Private method to send binary content back as the 
-    * response body.
-    * @param {Request} request 
-    * @param {string} file 
-    * @param {string} content
-    * @api private
-    */
-  _sendBinaryContent: function(request, file, content) {
-      request.contentType(file)
-      request.status(200)
-      request.response.body = content
-      request.trigger('response')
-      request.response.sendHeader(request.response.status, request.response.headers)
-      request.response.sendBody(request.response.body, 'binary')
-      request.response.finish()
+    	path.exists(file, function(exists){
+      		if (!exists) request.halt()
+      		posix.stat(file).addCallback(function(stats){
+        		if (!stats.isFile()) request.halt()
+        		posix.cat(file, 'binary').addCallback(function(content){
+          			request.contentType(file)
+          			request.halt(200, content, 'binary')
+        		})
+      		})
+    	})
+	}
   }
 })