/**
 * Module dependencies.
 */

<<<<<<< HEAD
var mime = require('send').mime;
var crc32 = require('buffer-crc32');
var basename = require('path').basename;
=======
var mime = require('connect').mime
  , deprecate = require('util').deprecate
  , crc32 = require('buffer-crc32');

/**
 * toString ref.
 */

var toString = {}.toString;
>>>>>>> f7be983a

/**
 * Deprecate function, like core `util.deprecate`
 *
 * @param {Function} fn
 * @param {String} msg
 * @return {Function}
 * @api private
 */

exports.deprecate = function(fn, msg){
  return 'test' !== process.env.NODE_ENV
    ? deprecate(fn, 'express: ' + msg)
    : fn;
};

/**
 * Return ETag for `body`.
 *
 * @param {String|Buffer} body
 * @return {String}
 * @api private
 */

exports.etag = function(body){
  return '"' + crc32.signed(body) + '"';
};

/**
 * Check if `path` looks absolute.
 *
 * @param {String} path
 * @return {Boolean}
 * @api private
 */

exports.isAbsolute = function(path){
  if ('/' == path[0]) return true;
  if (':' == path[1] && '\\' == path[2]) return true;
  if ('\\\\' == path.substring(0, 2)) return true; // Microsoft Azure absolute path
};

/**
 * Flatten the given `arr`.
 *
 * @param {Array} arr
 * @return {Array}
 * @api private
 */

exports.flatten = function(arr, ret){
  ret = ret || [];
  var len = arr.length;
  for (var i = 0; i < len; ++i) {
    if (Array.isArray(arr[i])) {
      exports.flatten(arr[i], ret);
    } else {
      ret.push(arr[i]);
    }
  }
  return ret;
};

/**
 * Normalize the given `type`, for example "html" becomes "text/html".
 *
 * @param {String} type
 * @return {Object}
 * @api private
 */

exports.normalizeType = function(type){
  return ~type.indexOf('/')
    ? acceptParams(type)
    : { value: mime.lookup(type), params: {} };
};

/**
 * Normalize `types`, for example "html" becomes "text/html".
 *
 * @param {Array} types
 * @return {Array}
 * @api private
 */

exports.normalizeTypes = function(types){
  var ret = [];

  for (var i = 0; i < types.length; ++i) {
    ret.push(exports.normalizeType(types[i]));
  }

  return ret;
};

/**
 * Generate Content-Disposition header appropriate for the filename.
 * non-ascii filenames are urlencoded and a filename* parameter is added
 *
 * @param {String} filename
 * @return {String}
 * @api private
 */

exports.contentDisposition = function(filename){
  var ret = 'attachment';
  if (filename) {
    filename = basename(filename);
    // if filename contains non-ascii characters, add a utf-8 version ala RFC 5987
    ret = /[^\040-\176]/.test(filename)
      ? 'attachment; filename=' + encodeURI(filename) + '; filename*=UTF-8\'\'' + encodeURI(filename)
      : 'attachment; filename="' + filename + '"';
  }

  return ret;
};

/**
 * Parse accept params `str` returning an
 * object with `.value`, `.quality` and `.params`.
 * also includes `.originalIndex` for stable sorting
 *
 * @param {String} str
 * @return {Object}
 * @api private
 */

function acceptParams(str, index) {
  var parts = str.split(/ *; */);
  var ret = { value: parts[0], quality: 1, params: {}, originalIndex: index };

  for (var i = 1; i < parts.length; ++i) {
    var pms = parts[i].split(/ *= */);
    if ('q' == pms[0]) {
      ret.quality = parseFloat(pms[1]);
    } else {
      ret.params[pms[0]] = pms[1];
    }
  }

  return ret;
}<|MERGE_RESOLUTION|>--- conflicted
+++ resolved
@@ -2,21 +2,10 @@
  * Module dependencies.
  */
 
-<<<<<<< HEAD
 var mime = require('send').mime;
 var crc32 = require('buffer-crc32');
 var basename = require('path').basename;
-=======
-var mime = require('connect').mime
-  , deprecate = require('util').deprecate
-  , crc32 = require('buffer-crc32');
-
-/**
- * toString ref.
- */
-
-var toString = {}.toString;
->>>>>>> f7be983a
+var deprecate = require('util').deprecate;
 
 /**
  * Deprecate function, like core `util.deprecate`
