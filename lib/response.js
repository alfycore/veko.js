--- conflicted
+++ resolved
@@ -5,12 +5,11 @@
 var contentDisposition = require('content-disposition');
 var deprecate = require('depd')('express');
 var escapeHtml = require('escape-html');
-<<<<<<< HEAD
 var http = require('http');
 var isAbsolute = require('./utils').isAbsolute;
 var onFinished = require('on-finished');
 var path = require('path');
-var mixin = require('utils-merge');
+var merge = require('utils-merge');
 var sign = require('cookie-signature').sign;
 var normalizeType = require('./utils').normalizeType;
 var normalizeTypes = require('./utils').normalizeTypes;
@@ -22,25 +21,6 @@
 var mime = send.mime;
 var resolve = path.resolve;
 var vary = require('vary');
-=======
-var merge = require('utils-merge');
-var parseUrl = require('parseurl');
-var vary = require('vary');
-var http = require('http')
-  , path = require('path')
-  , connect = require('connect')
-  , sign = require('cookie-signature').sign
-  , normalizeType = require('./utils').normalizeType
-  , normalizeTypes = require('./utils').normalizeTypes
-  , setCharset = require('./utils').setCharset
-  , statusCodes = http.STATUS_CODES
-  , cookie = require('cookie')
-  , send = require('send')
-  , mime = connect.mime
-  , resolve = require('url').resolve
-  , basename = path.basename
-  , extname = path.extname;
->>>>>>> 88dfd36e
 
 /**
  * Response prototype.
@@ -519,7 +499,6 @@
 
   filename = filename || path;
 
-<<<<<<< HEAD
   // set Content-Disposition when file is sent
   var headers = {
     'Content-Disposition': contentDisposition(filename)
@@ -529,11 +508,6 @@
   var fullPath = resolve(path);
 
   return this.sendFile(fullPath, { headers: headers }, fn);
-=======
-  this.set('Content-Disposition', contentDisposition(filename));
-
-  return this.sendfile(path, fn);
->>>>>>> 88dfd36e
 };
 
 /**
@@ -722,11 +696,7 @@
 res.clearCookie = function(name, options){
   var opts = { expires: new Date(1), path: '/' };
   return this.cookie(name, '', options
-<<<<<<< HEAD
-    ? mixin(opts, options)
-=======
     ? merge(opts, options)
->>>>>>> 88dfd36e
     : opts);
 };
 
@@ -755,11 +725,7 @@
  */
 
 res.cookie = function(name, val, options){
-<<<<<<< HEAD
-  options = mixin({}, options);
-=======
   options = merge({}, options);
->>>>>>> 88dfd36e
   var secret = this.req.secret;
   var signed = options.signed;
   if (signed && !secret) throw new Error('cookieParser("secret") required for signed cookies');
