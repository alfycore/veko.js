--- conflicted
+++ resolved
@@ -48,14 +48,10 @@
       # - use 6.x for Node.js < 8
       # - use 7.x for Node.js < 10
       # - use 8.x for Node.js < 12
-<<<<<<< HEAD
-      if ([int]$env:nodejs_version.split(".")[0] -lt 6) {
-=======
       # - use 9.x for Node.js < 14
       if ([int]$env:nodejs_version.split(".")[0] -lt 4) {
         npm install --silent --save-dev mocha@3.5.3
       } elseif ([int]$env:nodejs_version.split(".")[0] -lt 6) {
->>>>>>> 084e3650
         npm install --silent --save-dev mocha@5.2.0
       } elseif ([int]$env:nodejs_version.split(".")[0] -lt 8) {
         npm install --silent --save-dev mocha@6.2.2
@@ -80,17 +76,12 @@
       }
   - ps: |
       # supertest for http calls
-<<<<<<< HEAD
-      # - use 3.4.2 for Node.js < 6
-      if ([int]$env:nodejs_version.split(".")[0] -lt 6) {
-=======
       # - use 2.0.0 for Node.js < 4
       # - use 3.4.2 for Node.js < 7
       # - use 6.1.6 for Node.js < 8
       if ([int]$env:nodejs_version.split(".")[0] -lt 4) {
         npm install --silent --save-dev supertest@2.0.0
       } elseif ([int]$env:nodejs_version.split(".")[0] -lt 7) {
->>>>>>> 084e3650
         npm install --silent --save-dev supertest@3.4.2
       } elseif ([int]$env:nodejs_version.split(".")[0] -lt 8) {
         npm install --silent --save-dev supertest@6.1.6
