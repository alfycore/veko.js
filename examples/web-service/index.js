/**
 * Module dependencies.
 */

var express = require('../../');

var app = module.exports = express();

// create an error with .status. we
// can then use the property in our
// custom error handler (Connect repects this prop as well)

function error(status, msg) {
  var err = new Error(msg);
  err.status = status;
  return err;
}

// if we wanted to supply more than JSON, we could
// use something similar to the content-negotiation
// example.

// here we validate the API key,
// by mounting this middleware to /api
// meaning only paths prefixed with "/api"
// will cause this middleware to be invoked

app.use('/api', function(req, res, next){
  var key = req.query['api-key'];

  // key isnt present
  if (!key) return next(error(400, 'api key required'));

  // key is invalid
  if (!~apiKeys.indexOf(key)) return next(error(401, 'invalid api key'));

  // all good, store req.key for route access
  req.key = key;
  next();
});

// map of valid api keys, typically mapped to
// account info with some sort of database like redis.
// api keys do _not_ serve as authentication, merely to
// track API usage or help prevent malicious behavior etc.

var apiKeys = ['foo', 'bar', 'baz'];

// these two objects will serve as our faux database

var repos = [
    { name: 'express', url: 'http://github.com/visionmedia/express' }
  , { name: 'stylus', url: 'http://github.com/learnboost/stylus' }
  , { name: 'cluster', url: 'http://github.com/learnboost/cluster' }
];

var users = [
    { name: 'tobi' }
  , { name: 'loki' }
  , { name: 'jane' }
];

var userRepos = {
    tobi: [repos[0], repos[1]]
  , loki: [repos[1]]
  , jane: [repos[2]]
};

// we now can assume the api key is valid,
// and simply expose the data

app.get('/api/users', function(req, res, next){
  res.send(users);
});

app.get('/api/repos', function(req, res, next){
  res.send(repos);
});

app.get('/api/user/:name/repos', function(req, res, next){
  var name = req.params.name;
  var user = userRepos[name];

  if (user) res.send(user);
  else next();
});

<<<<<<< HEAD
// middleware with an arity of 4 are considered
// error handling middleware. When you next(err)
// it will be passed through the defined middleware
// in order, but ONLY those with an arity of 4, ignoring
// regular middleware.
app.use(function(err, req, res, next){
  // whatever you want here, feel free to populate
  // properties on `err` to treat it differently in here.
  res.send(err.status || 500, { error: err.message });
});

// our custom JSON 404 middleware. Since it's placed last
// it will be the last middleware called, if all others
// invoke next() and do not respond.
app.use(function(req, res){
  res.send(404, { error: "Lame, can't find that" });
});

=======
/* istanbul ignore next */
>>>>>>> 0dc5836d
if (!module.parent) {
  app.listen(3000);
  console.log('Express started on port 3000');
}<|MERGE_RESOLUTION|>--- conflicted
+++ resolved
@@ -85,7 +85,6 @@
   else next();
 });
 
-<<<<<<< HEAD
 // middleware with an arity of 4 are considered
 // error handling middleware. When you next(err)
 // it will be passed through the defined middleware
@@ -104,9 +103,7 @@
   res.send(404, { error: "Lame, can't find that" });
 });
 
-=======
 /* istanbul ignore next */
->>>>>>> 0dc5836d
 if (!module.parent) {
   app.listen(3000);
   console.log('Express started on port 3000');
